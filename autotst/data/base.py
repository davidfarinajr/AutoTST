--- conflicted
+++ resolved
@@ -737,13 +737,8 @@
         with the given `template` using group additivity.
         """
 
-<<<<<<< HEAD
-        template = self.getReactionTemplate(reaction)
-        referenceDistances = self.top[0].data  # or something like that
-=======
         template = self.get_reaction_template(reaction)
         reference_distances = self.top[0].data  # or something like that
->>>>>>> 6b4f6da9
 
         # Start with the generic distances of the top-level nodes
         # Make a copy so we don't modify the original
