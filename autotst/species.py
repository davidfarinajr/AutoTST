--- conflicted
+++ resolved
@@ -227,20 +227,11 @@
 
             elif rmg_molecule:
                 self.rmg_molecule = rmg_molecule
-<<<<<<< HEAD
-                self.smiles = rmg_molecule.toSMILES() 
-
-            else:
-                self.smiles = smiles
-                self.rmg_molecule = RMGMolecule(SMILES=smiles)
-               
-=======
                 self.smiles = rmg_molecule.to_smiles()
 
             else:
                 self.smiles = smiles
                 self.rmg_molecule = RMGMolecule(smiles=smiles)
->>>>>>> 6b4f6da9
 
             self.rmg_molecule.update_multiplicity()
             self.get_molecules()
@@ -344,8 +335,6 @@
         return self.ase_molecule
 
     def get_xyz_block(self):
-<<<<<<< HEAD
-=======
         """
         A method for retrieving an XYZ coodinate block from an ase mol
         
@@ -353,7 +342,6 @@
             str: XYZ coordinates
         """
         
->>>>>>> 6b4f6da9
         if not self.ase_molecule:
             self.get_ase_mol()
         ase_molecule = self.ase_molecule
