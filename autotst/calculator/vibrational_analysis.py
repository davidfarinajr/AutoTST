#!/usr/bin/python
# -*- coding: utf-8 -*-

##########################################################################
#
#   AutoTST - Automated Transition State Theory
#
#   Copyright (c) 2015-2018 Prof. Richard H. West (r.west@northeastern.edu)
#
#   Permission is hereby granted, free of charge, to any person obtaining a
#   copy of this software and associated documentation files (the 'Software'),
#   to deal in the Software without restriction, including without limitation
#   the rights to use, copy, modify, merge, publish, distribute, sublicense,
#   and/or sell copies of the Software, and to permit persons to whom the
#   Software is furnished to do so, subject to the following conditions:
#
#   The above copyright notice and this permission notice shall be included in
#   all copies or substantial portions of the Software.
#
#   THE SOFTWARE IS PROVIDED 'AS IS', WITHOUT WARRANTY OF ANY KIND, EXPRESS OR
#   IMPLIED, INCLUDING BUT NOT LIMITED TO THE WARRANTIES OF MERCHANTABILITY,
#   FITNESS FOR A PARTICULAR PURPOSE AND NONINFRINGEMENT. IN NO EVENT SHALL THE
#   AUTHORS OR COPYRIGHT HOLDERS BE LIABLE FOR ANY CLAIM, DAMAGES OR OTHER
#   LIABILITY, WHETHER IN AN ACTION OF CONTRACT, TORT OR OTHERWISE, ARISING
#   FROM, OUT OF OR IN CONNECTION WITH THE SOFTWARE OR THE USE OR OTHER
#   DEALINGS IN THE SOFTWARE.
#
##########################################################################

import os
import logging
import pandas as pd
import numpy as np
from ase import Atom, Atoms
from cclib.io import ccread
from autotst.reaction import Reaction, TS
from autotst.species import Species, Conformer


def percent_change(original, new):
    "A function to calculate the percent change between two values"
    percent_change = (abs(new - original) / original) * 100
    return percent_change


class VibrationalAnalysis():
    """
    A class that allows one to perform vibrational analysis. It takes a
    TS and uses it to parse out the finalized geometry from a
    corresponding log file, and then compares the geometry before and after
    displacement from the imaginary frequency.
    """

    def __init__(self, transitionstate=None, log_file=None, directory="."):
        """
        Variables:
        - ts (TS): A TS object that you want to run vibratinal analysis on
        - scratch (str): the directory where log files of the TS are located
        """
        self.ts = transitionstate
        self.ts.get_geometries()
        self.directory = directory

        if log_file:
            self.log_file = log_file
            if not os.path.exists(log_file):
                logging.warning('log_file path does not exist')
        else:
            self.log_file = None

    def __repr__(self):
        if self.ts is None:
            label = None
        else:
            label = self.ts.reaction_label
        return '<Vibrational Analysis "{0}">'.format(
            label)

    def get_log_file(self):
        """
        This method obtains the logfile name from the TS

        Variables:
        - scratch (str): The directory where the log files are located in
        - ts (TS): the TS object of interest

        Returns:
        - log_file (str): a path to the log file of interest
        """

        log_path = os.path.join(
            self.directory,
            "ts",
            self.ts.reaction_label,
            "conformers",
            "{}_{}_{}.log".format(self.ts.reaction_label,
                                  self.ts.direction, self.ts.index))

        assert os.path.exists(log_path),"Could not retrieve log file from path {}".format(path)

        self.log_file = log_path
        return self.log_file

    def parse_vibrations(self):
        """
        This method obtains the vibrations from the log file of interest using
        cclib. It then creates a zipped list with the vibrational frequencies
        and their corresponding displacements.

        Variables:
        - log_file (str): the log file you want to obtain vibrations from. Often found from `get_log_file`

        Returns:
        - vibrations (list): a list of the vibrations and their corresponding displacements in XYZ coordinates
        """

        if not self.log_file:
            self.get_log_file()

        assert os.path.exists(self.log_file), "Log file provided does not exist"

        log_file_info = ccread(self.log_file, loglevel=logging.ERROR)
<<<<<<< HEAD

        try:
            self.vibrations = list(zip(log_file_info.vibfreqs, log_file_info.vibdisps))
        except:
            self.vibrations = None
            logging.info("Could not parse vibrations from {}".format(self.log_file))
=======
        self.vibrations = list(zip(log_file_info.vibfreqs, log_file_info.vibdisps))
>>>>>>> 6b4f6da9
        
        return self.vibrations

    def obtain_geometries(self):
        """
        This method obtains the previbrational geometry (the geometry returned
        by a quantum optimizer), and the postvibrational geometry.

        Variables:
        - ts (TS): A transition state object of interest
        - vibrations (list): a list of the vibrations and their corresponding displacements in XYZ coords. Often from `parse_vibrations`

        Returns:
        - pre_geometry (ASEAtoms): an ASEAtoms object containing the geometry before applying the vibrations
        - post_geometry (ASEAtoms): an ASEAtoms object containing the geometry after applying the vibrations
        """

        assert isinstance(self.ts, TS)
        assert self.vibrations is not None,"Failed to get vibrations from {}".format(self.log_file)

        
        symbol_dict = {
            53: "I",
            35: "Br",
            17: "Cl",
            9:  "F",
            8:  "O",
            7:  "N",
            6:  "C",
            1:  "H",
        }
        atoms = []

        parser = ccread(self.log_file, loglevel=logging.ERROR)

        for atom_num, coords in zip(parser.atomnos, parser.atomcoords[-1]):
            atoms.append(Atom(symbol=symbol_dict[atom_num], position=coords))
        
        self.ts._ase_molecule = Atoms(atoms)
        self.ts.update_coords_from("ase")
        self.ts.get_geometries()

        self.pre_geometry = self.ts.ase_molecule.copy()
        self.post_geometry = self.ts.ase_molecule.copy()

        for vib, displacements in self.vibrations:
            if vib < 0:  # Finding the imaginary frequency
                self.post_geometry.arrays["positions"] -= displacements

        return self.pre_geometry, self.post_geometry

    def obtain_percent_changes(self):
        """
        This method takes the connectivity of a TS and then uses
        that to identify the percent change of the bonds
        between the before_geometry and the post_geometryself.

        This returns a dataframe with the type of geometry, the indicies in it,
        if it is close to the reaction center, and the percent change of that
        geometry.

        Variables:
        - ts (TS): the transition state of interest
        - berfore_geometry (ASEAtoms): the ASEAtoms object describing the geometry before applying the vibrations
        - post_geometry (ASEAtoms): the ASEAtoms object describing the geometry after applying the vibrations

        Returns:
        - results (DataFrame): a pandas dataframe containing the bond index, atom indicies of those bonds,
            if the bond is in the reaction center, and percent change of all bonds

        """

        results = []
        
        for bond in self.ts.bonds:
            i, j = bond.atom_indices
            before = self.pre_geometry.get_distance(i, j)
            after = self.post_geometry.get_distance(i, j)
            results.append([bond.index, bond.atom_indices,
                            bond.reaction_center, percent_change(before, after)])

        self.percent_changes = pd.DataFrame(results, columns=["index", "atom_indices", "center", "percent_change"])

        return self.percent_changes

    def validate_ts(self):
        """
        A method designed to run the above and return a bool that states if we
        have arrived at a TS. We say we have arrived at a TS if the average
        change of geometries in the reaction center is one order of magnitude
        geater elsewhere.

        Variables:
        - scratch (str): the path to where the log file of the optimized transition state is
        - ts (TS): the transition state of interest

        Returns:
        - (bool): True if the TS can be validated via vibrational analysis and False if it cannot
        """
        try:
            if self.log_file is None:
                self.get_log_file()

            self.parse_vibrations()

            self.obtain_geometries()

            self.percent_changes = self.obtain_percent_changes()


            center_values = np.log(
                self.percent_changes[self.percent_changes.center].percent_change.mean())
            shell_values = np.log(
                self.percent_changes[self.percent_changes.center != True].percent_change.mean())
            logging.info("center_values = {}".format(center_values))
            logging.info("shell_values = {}".format(shell_values))

            if center_values > shell_values + 1:
                logging.info("center_values ({0}) is greater than shell_values + 1 ({1})".format(center_values,shell_values+1))
                logging.info("Vibrational analysis was successful")
                return True
            else:
                logging.info("center_values ({0}) is not greater than shell_values + 1 ({1})".format(center_values, shell_values+1))
                logging.info(
                    "Cannot reasonably say that we have arrived at a TS through vibrational analysis.")
                return False
        except AssertionError:
            logging.info("Something went wrong when attempting vibrational analysis...")
            logging.info("Cannot verify via vibrational analysis")
            return False<|MERGE_RESOLUTION|>--- conflicted
+++ resolved
@@ -120,16 +120,12 @@
         assert os.path.exists(self.log_file), "Log file provided does not exist"
 
         log_file_info = ccread(self.log_file, loglevel=logging.ERROR)
-<<<<<<< HEAD
 
         try:
             self.vibrations = list(zip(log_file_info.vibfreqs, log_file_info.vibdisps))
         except:
             self.vibrations = None
             logging.info("Could not parse vibrations from {}".format(self.log_file))
-=======
-        self.vibrations = list(zip(log_file_info.vibfreqs, log_file_info.vibdisps))
->>>>>>> 6b4f6da9
         
         return self.vibrations
 
