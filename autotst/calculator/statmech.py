#!/usr/bin/python
# -*- coding: utf-8 -*-

##########################################################################
#
#   AutoTST - Automated Transition State Theory
#
#   Copyright (c) 2015-2018 Prof. Richard H. West (r.west@northeastern.edu)
#
#   Permission is hereby granted, free of charge, to any person obtaining a
#   copy of this software and associated documentation files (the 'Software'),
#   to deal in the Software without restriction, including without limitation
#   the rights to use, copy, modify, merge, publish, distribute, sublicense,
#   and/or sell copies of the Software, and to permit persons to whom the
#   Software is furnished to do so, subject to the following conditions:
#
#   The above copyright notice and this permission notice shall be included in
#   all copies or substantial portions of the Software.
#
#   THE SOFTWARE IS PROVIDED 'AS IS', WITHOUT WARRANTY OF ANY KIND, EXPRESS OR
#   IMPLIED, INCLUDING BUT NOT LIMITED TO THE WARRANTIES OF MERCHANTABILITY,
#   FITNESS FOR A PARTICULAR PURPOSE AND NONINFRINGEMENT. IN NO EVENT SHALL THE
#   AUTHORS OR COPYRIGHT HOLDERS BE LIABLE FOR ANY CLAIM, DAMAGES OR OTHER
#   LIABILITY, WHETHER IN AN ACTION OF CONTRACT, TORT OR OTHERWISE, ARISING
#   FROM, OUT OF OR IN CONNECTION WITH THE SOFTWARE OR THE USE OR OTHER
#   DEALINGS IN THE SOFTWARE.
#
##########################################################################

import os
import logging
from ase import Atom, Atoms
from cclib.io import ccread

from autotst.reaction import Reaction, TS
from autotst.species import Species, Conformer
from shutil import copyfile

import rmgpy
from arkane.main import Arkane as RMGArkane, KineticsJob, StatMechJob, ThermoJob

FORMAT = "%(filename)s:%(lineno)d %(funcName)s %(levelname)s %(message)s"
logging.basicConfig(format=FORMAT, level=logging.INFO)


class StatMech():

    def __init__(
            self,
            reaction,
            directory=".",
            model_chemistry="M06-2X/cc-pVTZ",
            freq_scale_factor=0.955):
        """
        A class to perform Arkane calculations:
        :param: reaction: (Reaction) The reaction of interest
        :param: output_directory: (str) The directory where you would like output files written to
        :param: model_chemistry: (str) The supported model_chemistry described by http://reactionmechanismgenerator.github.io/RMG-Py/users/arkane/input.html#model-chemistry
        :param: freq_scale_factor: (float) The scaling factor corresponding to the model chemistry - source:https://comp.chem.umn.edu/freqscale/version3b1.htm
        """

        self.reaction = reaction
        self.directory = directory

        self.kinetics_job = RMGArkane()
        self.thermo_job = RMGArkane()
        self.model_chemistry = model_chemistry
        self.freq_scale_factor = freq_scale_factor

    def get_atoms(self, conformer):
        """
        A method to create an atom dictionary for an rmg molecule from a `Conformer` object.

        Parameters:
        - conformer (Conformer): a conformer object that you want atom info from

        Returns:
        - atom_dict (dict): a dictionary containing counts of different atom types
        """
        atom_dict = {}
        for atom in conformer.rmg_molecule.atoms:
            if atom.is_carbon():
                atom_type = "C"
            if atom.is_hydrogen():
                atom_type = "H"
            if atom.is_oxygen():
                atom_type = "O"

            try:
                atom_dict[atom_type] += 1
            except KeyError:
                atom_dict[atom_type] = 1

        return atom_dict

    def get_bonds(self, conformer):
        """
        A method to create a bond dictionary for an rmg molecule from a `Conformer` object.

        Parameters:
        - conformer (Conformer): a conformer object that you want bond info from

        Returns:
        - bond_dict (dict): a dictionary containing counts of different bond types
        """

        bonds = conformer.rmg_molecule.get_all_edges()
        bond_dict = {}
        for bond in bonds:
            if bond.is_single():
                if bond.atom1.symbol == 'C' and bond.atom2.symbol == 'C':
                    bond_type = 'C-C'
                elif (bond.atom1.symbol == 'H' and bond.atom2.symbol == 'H'):
                    bond_type = 'H-H'
                elif (bond.atom1.symbol == 'C' and bond.atom2.symbol == 'H') or (bond.atom1.symbol == 'H' and bond.atom2.symbol == 'C'):
                    bond_type = 'C-H'
                elif (bond.atom1.symbol == 'O' and bond.atom2.symbol == 'O'):
                    bond_type = 'O-O'
                elif (bond.atom1.symbol == 'C' and bond.atom2.symbol == 'O') or (bond.atom1.symbol == 'O' and bond.atom2.symbol == 'C'):
                    bond_type = 'C-O'
                elif (bond.atom1.symbol == 'H' and bond.atom2.symbol == 'O') or (bond.atom1.symbol == 'O' and bond.atom2.symbol == 'H'):
                    bond_type = 'O-H'
                elif bond.atom1.symbol == 'N' and bond.atom2.symbol == 'N':
                    bond_type = 'N-N'
                elif (bond.atom1.symbol == 'C' and bond.atom2.symbol == 'N') or (bond.atom1.symbol == 'N' and bond.atom2.symbol == 'C'):
                    bond_type = 'N-C'
                elif (bond.atom1.symbol == 'O' and bond.atom2.symbol == 'N') or (bond.atom1.symbol == 'N' and bond.atom2.symbol == 'O'):
                    bond_type = 'N-O'
                elif (bond.atom1.symbol == 'H' and bond.atom2.symbol == 'N') or (bond.atom1.symbol == 'N' and bond.atom2.symbol == 'H'):
                    bond_type = 'N-H'
                elif bond.atom1.symbol == 'S' and bond.atom2.symbol == 'S':
                    bond_type = 'S-S'
                elif (bond.atom1.symbol == 'H' and bond.atom2.symbol == 'S') or (bond.atom1.symbol == 'S' and bond.atom2.symbol == 'H'):
                    bond_type = 'S-H'
            elif bond.is_double():
                if bond.atom1.symbol == 'C' and bond.atom2.symbol == 'C':
                    bond_type = 'C=C'
                elif (bond.atom1.symbol == 'O' and bond.atom2.symbol == 'O'):
                    bond_type = 'O=O'
                elif (bond.atom1.symbol == 'C' and bond.atom2.symbol == 'O') or (bond.atom1.symbol == 'O' and bond.atom2.symbol == 'C'):
                    bond_type = 'C=O'
                elif bond.atom1.symbol == 'N' and bond.atom2.symbol == 'N':
                    bond_type = 'N=N'
                elif (bond.atom1.symbol == 'C' and bond.atom2.symbol == 'N') or (bond.atom1.symbol == 'N' and bond.atom2.symbol == 'C'):
                    bond_type = 'N=C'
                elif (bond.atom1.symbol == 'O' and bond.atom2.symbol == 'N') or (bond.atom1.symbol == 'N' and bond.atom2.symbol == 'O'):
                    bond_type = 'N=O'
                elif (bond.atom1.symbol == 'O' and bond.atom2.symbol == 'S') or (bond.atom1.symbol == 'S' and bond.atom2.symbol == 'O'):
                    bond_type = 'S=O'
            elif bond.is_triple():
                if bond.atom1.symbol == 'C' and bond.atom2.symbol == 'C':
                    bond_type = 'C#C'
                elif bond.atom1.symbol == 'N' and bond.atom2.symbol == 'N':
                    bond_type = 'N#N'
                elif (bond.atom1.symbol == 'C' and bond.atom2.symbol == 'N') or (bond.atom1.symbol == 'N' and bond.atom2.symbol == 'C'):
                    bond_type = 'N#C'
            try:
                bond_dict[bond_type] += 1
            except KeyError:
                bond_dict[bond_type] = 1

        return bond_dict

    def write_species_files(self, species):
        """
        A method to write Arkane files for all conformers in a Species object

        Parameters:
        - species (Species): a species object that you want to write arkane files for
        - scratch (str): the directory where you want to write arkane files to, there should be a 'species/SMILES/' subdirectory

        Returns:
        - None
        """

        for smiles, confs in list(species.conformers.items()):
            if os.path.exists(os.path.join(self.directory, "species", smiles, smiles + ".log")):
                logging.info(
                    "Lowest energy conformer log file exists for {}".format(smiles))
                self.write_conformer_file(conformer=confs[0])
            else:
                logging.info(
                    "Lowest energy conformer log file DOES NOT exist for {}".format(smiles))

    def write_conformer_file(self, conformer):
        """
        A method to write Arkane files for a single Conformer object

        Parameters:
        - conformer (Conformer): a Conformer object that you want to write an Arkane file for
        - scratch (str): the directory where you want to write arkane files to, there should be a 'species/SMILES/' subdirectory

        Returns:
        - None
        """
        label = conformer.smiles

        if not os.path.exists(os.path.join(self.directory, "species", label, label + ".log")):
            logging.info("There is no lowest energy conformer file...")
            return False

        if os.path.exists(os.path.join(self.directory, "species", label, label + '.py')):
            logging.info("Species input file already written... Not doing anything")
            return True

        parser = ccread(os.path.join(
            self.directory, "species", label, label + ".log"), loglevel=logging.ERROR)
        symbol_dict = {
            35: "Br",
            17: "Cl",
            9:  "F",
            8:  "O",
            7:  "N",
            6:  "C",
            1:  "H",
        }

        atoms = []

        for atom_num, coords in zip(parser.atomnos, parser.atomcoords[-1]):
            atoms.append(Atom(symbol=symbol_dict[atom_num], position=coords))

        conformer._ase_molecule = Atoms(atoms)
        conformer.update_coords_from("ase")
        mol = conformer.rmg_molecule
        output = ['#!/usr/bin/env python',
                  '# -*- coding: utf-8 -*-']#, '', 'atoms = {']

        # atom_dict = self.get_atoms(conformer=conformer)  # Fix this

        # for atom, count in atom_dict.items():
        #     output.append("    '{0}': {1},".format(atom, count))
        # output = output + ['}', '']

        # bond_dict = self.get_bonds(conformer=conformer) 
        # if bond_dict != {}:
        #     output.append('bonds = {')
        #     for bond_type, num in bond_dict.items():
        #         output.append("    '{0}': {1},".format(bond_type, num))
        #     output.append("}")
        # else:
        #     output.append('bonds = {}')

        external_symmetry = conformer.calculate_symmetry_number()

        output += ["",
                   "linear = {}".format(conformer.rmg_molecule.is_linear()),
                   "",
                   "externalSymmetry = {}".format(external_symmetry),
                   "",
                   "spinMultiplicity = {}".format(conformer.rmg_molecule.multiplicity),
                   "",
                   "opticalIsomers = 1",
                   ""]

        output += ["energy = {", "    '{0}': Log('{1}.log'),".format(
            self.model_chemistry, label), "}", ""]  # fix this

        output += ["geometry = Log('{0}.log')".format(label), ""]

        output += [
            "frequencies = Log('{0}.log')".format(label), ""]

        """
        TODO: add rotor information @carl
        output += ["rotors = ["]
        for torsion in conf.torsions:
            output += [self.get_rotor_info(conf, torsion)]
        output += ["]"]
        """
        input_string = ""

        for t in output:
            input_string += t + "\n"

        with open(os.path.join(self.directory, "species", label, label + '.py'), "w") as f:
            f.write(input_string)
        return True

    def get_rotor_info(self, conformer, torsion_index):
        """
        Formats and returns info about torsion as it should appear in an Arkane species.py

        The following are needed for an Arkane input file:
        - scanLog :: Gaussian output log of freq calculation on optimized geometry
        - pivots  :: torsion center: j,k of i,j,k,l (Note Arkane begins indexing with 1)
        - top     :: ID of all atoms in one top (Note Arkane begins indexing with 1)

        Parameters:
        - conformer (Conformer): autotst conformer object
        - torsion (Torsion): autotst torsion object 


        Returns:
        - info (str): a string containing all of the relevant information for a hindered rotor scan
        """
        torsion = conformer.torsions[torsion_index]
        _, j, k, _ = torsion.atom_indices

        # Adjusted since mol's IDs start from 0 while Arkane's start from 1
        tor_center_adj = [j+1, k+1]

        if isinstance(conformer, TS):
            tor_log = os.path.join(
                scratch,
                "ts",
                conformer.reaction_label,
                "torsions",
                comformer.reaction_label + "_36by10_{0}_{1}.log".format(j, k)
            )
        else:
            tor_log = os.path.join(
                scratch,
                "species",
                conformer.smiles,
                "torsions",
                conformer.smiles + '_36by10_{0}_{1}.log'.format(j, k)
            )

        if not os.path.exists(tor_log):
            logging.info(
                "Torsion log file does not exist for {}".format(torsion))
            return ""

        top_IDs = []
        for num, tf in enumerate(torsion.mask):
            if tf:
                top_IDs.append(num)

        # Adjusted to start from 1 instead of 0
        top_IDs_adj = [ID+1 for ID in top_IDs]

        info = "     HinderedRotor(scanLog=Log('{0}'), pivots={1}, top={2}, fit='fourier'),".format(
            tor_log, tor_center_adj, top_IDs_adj)

        return info

    def write_ts_input(self, transitionstate):
        """
        A method to write Arkane files for a single TS object

        Parameters:
        - transitionstate (TS): a TS object that you want to write an Arkane file for
        - scratch (str): the directory where you want to write arkane files to, there should be a 'ts/REACTION_LABEL/' subdirectory

        Returns:
        - None
        """

        label = transitionstate.reaction_label

        if os.path.exists(os.path.join(self.directory, "ts", label, label + '.py')):
            logging.info("TS input file already written... Not doing anything")
            return True

        if not os.path.exists(os.path.join(self.directory, "ts", label, label + ".log")):
            logging.info("There is no lowest energy conformer file...")
            return False

<<<<<<< HEAD
        parser = ccread(os.path.join(self.directory, "ts", label,
                                     label + ".log"), loglevel=logging.ERROR)
=======
        parser = ccread(os.path.join(self.directory, "ts", label, label + ".log"), loglevel=logging.ERROR)
>>>>>>> 6b4f6da9
        symbol_dict = {
            35: "Br",
            17: "Cl",
            9:  "F",
            8:  "O",
            7:  "N",
            6:  "C",
            1:  "H",
        }

        atoms = []
        for atom_num, coords in zip(parser.atomnos, parser.atomcoords[-1]):
            atoms.append(Atom(symbol=symbol_dict[atom_num], position=coords))

        transitionstate._ase_molecule = Atoms(atoms)
        transitionstate.update_coords_from("ase")

        output = ['#!/usr/bin/env python',
                  '# -*- coding: utf-8 -*-']# '', 'atoms = {']

        # atom_dict = self.get_atoms(conformer=transitionstate)  # need to fix

        # for atom, count in atom_dict.items():
        #     output.append("    '{0}': {1},".format(atom, count))
        # output = output + ['}', '']

        # bond_dict = self.get_bonds(conformer=transitionstate)  # need to fix
        # if bond_dict != {}:
        #     output.append('bonds = {')
        #     for bond_type, num in bond_dict.items():
        #         output.append("    '{0}': {1},".format(bond_type, num))

<<<<<<< HEAD
        #     output.append("}")
        # else:
        #     output.append('bonds = {}')
        transitionstate.rmg_molecule.updateMultiplicity()
=======
            output.append("}")
        else:
            output.append('bonds = {}')
        transitionstate.rmg_molecule.update_multiplicity()
>>>>>>> 6b4f6da9

        external_symmetry = transitionstate.calculate_symmetry_number()

        output += ["",
                   "linear = False",
                   "",
                   "externalSymmetry = {}".format(external_symmetry),
                   "",
                   "spinMultiplicity = {}".format(
                       transitionstate.rmg_molecule.multiplicity),
                   "",
                   "opticalIsomers = 1",
                   ""]

        output += ["energy = {", "    '{0}': Log('{1}.log'),".format(
            self.model_chemistry, label), "}", ""]  # fix this

        output += ["geometry = Log('{0}.log')".format(label), ""]

        output += [
            "frequencies = Log('{0}.log')".format(label), ""]

        output += ["rotors = []", ""]  # TODO: Fix this

        input_string = ""

        for t in output:
            input_string += t + "\n"

        with open(os.path.join(self.directory, "ts", label, label + '.py'), "w") as f:
            f.write(input_string)
        return True

    def write_kinetics_input(self):
        """
        A method to write Arkane file to obtain kinetics for a Reaction object

        Parameters:
        - reaction (Reaction): a Reaction object that you want to write an Arkane kinetics job file for.
        - scratch (str): the directory where you want to write arkane files to, there should be a 'species/SMILES/' subdirectory

        Returns:
        - None
        """

        top = [
            "#!/usr/bin/env python",
            "# -*- coding: utf-8 -*-",
            "",
            'modelChemistry = "{0}"'.format(
                self.model_chemistry),  # fix this
            "frequencyScaleFactor = {0}".format(
                self.freq_scale_factor),  # fix this
            "useHinderedRotors = False",  # fix this @carl
            "useBondCorrections = False",
            "useAtomCorrections = False",
            ""]

        labels = []
        r_smiles = []
        p_smiles = []
        for i, react in enumerate(self.reaction.reactants):
            lowest_energy = 1e5
            lowest_energy_conf = None

            if len(list(react.conformers.keys())) > 1:
                for smiles in list(react.conformers.keys()):
                    path = os.path.join(self.directory, "species",
                                        smiles, smiles + ".log")
                    if not os.path.exists(path):
                        logging.info(
                            "It looks like {} doesn't have any optimized geometries".format(smiles))
                        continue

                    parser = ccread(path, loglevel=logging.ERROR)
                    energy = parser.scfenergies[-1]
                    if energy < lowest_energy:
                        lowest_energy = energy
                        lowest_energy_conf = react.conformers[smiles][0]

            else:
                smiles = list(react.conformers.keys())[0]
                path = os.path.join(self.directory, "species",
                                    smiles, smiles + ".log")
                if not os.path.exists(path):
                    logging.info(
                        "It looks like {} doesn't have any optimized geometries".format(smiles))
                    continue

<<<<<<< HEAD
                parser = ccread(path, loglevel = logging.ERROR)
=======
                parser = ccread(path, loglevel=logging.ERROR)
>>>>>>> 6b4f6da9
                lowest_energy = parser.scfenergies[-1]
                lowest_energy_conf = list(react.conformers.values())[0][0]

            # r_smiles.append(lowest_energy_conf.smiles)
            r_smiles.append("react_{}".format(i))
            label = lowest_energy_conf.smiles
            if label in labels:
                continue
            else:
                labels.append(label)
            line = "species('{0}', '{1}', structure=SMILES('{2}'))".format(
                "react_{}".format(i), os.path.join(self.directory, "species", label, label + ".py"), label)
            top.append(line)

        for i, prod in enumerate(self.reaction.products):

            lowest_energy = 1e5
            lowest_energy_conf = None

            if len(list(prod.conformers.keys())) > 1:
                for smiles in list(prod.conformers.keys()):
                    path = os.path.join(self.directory, "species",
                                        smiles, smiles + ".log")
                    if not os.path.exists(path):
                        logging.info(
                            "It looks like {} doesn't have any optimized geometries".format(smiles))
                        continue

                    parser = ccread(path, loglevel=logging.ERROR)
                    energy = parser.scfenergies[-1]
                    if energy < lowest_energy:
                        lowest_energy = energy
                        lowest_energy_conf = prod.conformers[smiles][0]

            else:
                smiles = list(prod.conformers.keys())[0]
                path = os.path.join(self.directory, "species",
                                    smiles, smiles + ".log")
                if not os.path.exists(path):
                    logging.info(
                        "It looks like {} doesn't have any optimized geometries".format(smiles))
                    continue

                parser = ccread(path, loglevel=logging.ERROR)
                lowest_energy = parser.scfenergies[-1]
                lowest_energy_conf = list(prod.conformers.values())[0][0]

            # p_smiles.append(lowest_energy_conf.smiles)
            p_smiles.append("prod_{}".format(i))
            label = lowest_energy_conf.smiles
            if label in labels:
                continue
            else:
                labels.append(label)
            line = "species('{0}', '{1}', structure=SMILES('{2}'))".format(
                "prod_{}".format(i), os.path.join(self.directory, "species", label, label + ".py"), label)
            top.append(line)

        line = "transitionState('TS', '{0}')".format(os.path.join(
            self.directory, "ts", self.reaction.label, self.reaction.label + ".py"))
        top.append(line)

        line = ["",
                "reaction(",
                "    label = '{0}',".format(self.reaction.label),
                "    reactants = {},".format(
                    r_smiles),
                "    products = {},".format(
                    p_smiles),
                "    transitionState = 'TS',",
                "    tunneling = 'Eckart',",
                ")",
                "",
                "statmech('TS')",
                "kinetics('{0}')".format(self.reaction.label)]

        top += line

        input_string = ""

        for t in top:
            input_string += t + "\n"

        file_path = os.path.join(self.directory, "ts", self.reaction.label, self.reaction.label + ".kinetics.py")
        with open(file_path, "w") as f:
            f.write(input_string)

        copyfile(file_path,
                os.path.join(self.directory,self.reaction.label + ".kinetics.py")
                )

    def write_thermo_input(self, conformer):
        """
        A method to write Arkane file to obtain thermochemistry for a Conformer object

        Parameters:
        - conformer (Conformer): a Conformer object that you want to write an Arkane thermo job file for.
        - scratch (str): the directory where you want to write arkane files to, there should be a 'species/SMILES/' subdirectory

        Returns:
        - None
        """

        model_chemistry = self.model_chemistry
        freq_scale_factor = self.freq_scale_factor

        top = [
            "#!/usr/bin/env python",
            "# -*- coding: utf-8 -*-",
            "",
            'modelChemistry = "{0}"'.format(
                model_chemistry),  # fix this
            "frequencyScaleFactor = {0}".format(
                freq_scale_factor),  # fix this
            "useHinderedRotors = False",  # fix this @carl
            "useBondCorrections = False",
            ""]

        line = "species('species', '{1}', structure=SMILES('{2}'))".format(
            "species", os.path.join(conformer.smiles + ".py"), conformer.smiles)
        top.append(line)

        top.append("statmech('species')")
        top.append("thermo('species', 'NASA')")

        input_string = ""

        for t in top:
            input_string += t + "\n"

        with open(os.path.join(self.directory, "species", conformer.smiles, conformer.smiles + ".thermo.py"), "w") as f:
            f.write(input_string)

    def write_files(self):
        """
        A method to write all species, transition state, and kinetics job files to obtain kinetic parameters

        Parameters:
        - None

        Returns:
        - None
        """

        for mol in self.reaction.reactants:
            for smiles, confs in list(mol.conformers.items()):
                conf = confs[0]
                self.write_conformer_file(conf)

        for mol in self.reaction.products:
            for smiles, confs in list(mol.conformers.items()):
                conf = confs[0]
                self.write_conformer_file(conf)

        self.write_ts_input(
            self.reaction.ts["forward"][0])

        self.write_kinetics_input()

    def run(self):
        """
        A method to write run a kinetics job from all of the files written `write_files`

        Parameters:
        - None

        Returns:
        - None
        """

<<<<<<< HEAD
        # self.kinetics_job.inputFile = os.path.join(
        #     self.directory, "ts", self.reaction.label, self.reaction.label + ".kinetics.py")
        self.kinetics_job.inputFile = os.path.join(self.directory,self.reaction.label + ".kinetics.py")
=======
        self.kinetics_job.input_file = os.path.join(
            self.directory, "ts", self.reaction.label, self.reaction.label + ".kinetics.py")
>>>>>>> 6b4f6da9
        self.kinetics_job.plot = False
        self.kinetics_job.output_directory = os.path.join(self.directory, "ts", self.reaction.label)

        self.kinetics_job.execute()

        for job in self.kinetics_job.job_list:
            if isinstance(job, KineticsJob):
                self.kinetics_job = job
            elif isinstance(job, ThermoJob):
                self.thermo_job = job

    def set_results(self):
        """
        A method to set the RMGReaction from the kinetics job to the RMGReaction of the input Reaction

        Parameters:
        - None

        Returns:
        - None
        """

        for reactant in self.reaction.rmg_reaction.reactants:
            for r in self.kinetics_job.reaction.reactants:
                if reactant.to_smiles() == r.label:
                    r.molecule = [reactant]

        for product in self.reaction.rmg_reaction.products:
            for p in self.kinetics_job.reaction.products:
                if product.to_smiles() == p.label:
                    p.molecule = [product]

        self.reaction.rmg_reaction = self.kinetics_job.reaction

        return self.reaction<|MERGE_RESOLUTION|>--- conflicted
+++ resolved
@@ -357,12 +357,7 @@
             logging.info("There is no lowest energy conformer file...")
             return False
 
-<<<<<<< HEAD
-        parser = ccread(os.path.join(self.directory, "ts", label,
-                                     label + ".log"), loglevel=logging.ERROR)
-=======
         parser = ccread(os.path.join(self.directory, "ts", label, label + ".log"), loglevel=logging.ERROR)
->>>>>>> 6b4f6da9
         symbol_dict = {
             35: "Br",
             17: "Cl",
@@ -395,17 +390,10 @@
         #     for bond_type, num in bond_dict.items():
         #         output.append("    '{0}': {1},".format(bond_type, num))
 
-<<<<<<< HEAD
-        #     output.append("}")
-        # else:
-        #     output.append('bonds = {}')
-        transitionstate.rmg_molecule.updateMultiplicity()
-=======
             output.append("}")
         else:
             output.append('bonds = {}')
         transitionstate.rmg_molecule.update_multiplicity()
->>>>>>> 6b4f6da9
 
         external_symmetry = transitionstate.calculate_symmetry_number()
 
@@ -495,11 +483,7 @@
                         "It looks like {} doesn't have any optimized geometries".format(smiles))
                     continue
 
-<<<<<<< HEAD
-                parser = ccread(path, loglevel = logging.ERROR)
-=======
                 parser = ccread(path, loglevel=logging.ERROR)
->>>>>>> 6b4f6da9
                 lowest_energy = parser.scfenergies[-1]
                 lowest_energy_conf = list(react.conformers.values())[0][0]
 
@@ -670,14 +654,8 @@
         - None
         """
 
-<<<<<<< HEAD
-        # self.kinetics_job.inputFile = os.path.join(
-        #     self.directory, "ts", self.reaction.label, self.reaction.label + ".kinetics.py")
-        self.kinetics_job.inputFile = os.path.join(self.directory,self.reaction.label + ".kinetics.py")
-=======
         self.kinetics_job.input_file = os.path.join(
             self.directory, "ts", self.reaction.label, self.reaction.label + ".kinetics.py")
->>>>>>> 6b4f6da9
         self.kinetics_job.plot = False
         self.kinetics_job.output_directory = os.path.join(self.directory, "ts", self.reaction.label)
 
