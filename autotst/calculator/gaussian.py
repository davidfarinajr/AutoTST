--- conflicted
+++ resolved
@@ -42,7 +42,6 @@
 from ase.io.gaussian import read_gaussian, read_gaussian_out
 from ase.calculators.gaussian import Gaussian as ASEGaussian
 
-<<<<<<< HEAD
 from shutil import move
 
 def read_log(file_path=None):
@@ -92,12 +91,10 @@
                 ase_calculator.scratch,
                 ase_calculator.label + ".ase"
             ))
-=======
 import rmgpy
 from rmgpy.molecule import Molecule as RMGMolecule
 from rmgpy.reaction import Reaction as RMGReaction
 
->>>>>>> 6b4f6da9
 
 class Gaussian():
 
@@ -108,15 +105,11 @@
                      "basis": "cc-pVTZ",
                      "dispersion": None,
                      "mem": "5GB",
-<<<<<<< HEAD
                      "sp": 'G4',
                      "convergence": 'default',
                      "nprocshared": 20,
                      "time": "24:00:00",
                      "partition": 'general,west'
-=======
-                     "nprocshared": 24,
->>>>>>> 6b4f6da9
                  },
                  directory=".", #where you want input and log files to be written, default is current directory
                  scratch=None  #where you want temporary files to be written
@@ -313,11 +306,7 @@
         assert isinstance(
             self.conformer, Conformer), "A Conformer object was not provided..."
 
-<<<<<<< HEAD
-        #self.conformer.rmg_molecule.updateMultiplicity()
-=======
-        self.conformer.rmg_molecule.update_multiplicity()
->>>>>>> 6b4f6da9
+        #self.conformer.rmg_molecule.update_multiplicity()
 
         label = "{}_{}_{}_optfreq".format(self.conformer.smiles, self.conformer.index, self.opt_method)
 
@@ -698,11 +687,7 @@
         else:
             pth1End = sum(steps[:pth1[-1]])
             # Compare the reactants and products
-<<<<<<< HEAD
-            ircParse = ccread(irc_path, loglevel=logging.ERROR)
-=======
-            irc_parse = ccread(irc_path)
->>>>>>> 6b4f6da9
+            irc_parse = ccread(irc_path, loglevel=logging.ERROR)
 
 
             atomcoords = irc_parse.atomcoords
@@ -762,9 +747,5 @@
                     if target_reaction.is_isomorphic(test_reaction):
                         logging.info("IRC calculation was successful!")
                         return True
-<<<<<<< HEAD
-            logging.info("IRC calculation failed for {} :(".format(label))
-=======
             logging.info("IRC calculation failed for {} :(".format(irc_path))
->>>>>>> 6b4f6da9
             return False