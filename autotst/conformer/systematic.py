--- conflicted
+++ resolved
@@ -184,16 +184,9 @@
         Only for use within this parent function
         """
 
-<<<<<<< HEAD
-        combo = combinations[i]
-        # labels = []
-        # for bond in conformer.bonds:
-        #     labels.append(bond.atom_indices)
-=======
         labels = []
         for bond in conformer.bonds:
             labels.append(bond.atom_indices)
->>>>>>> 6f9cbd93
 
         if isinstance(conformer, TS):
             label = conformer.reaction_label
@@ -221,20 +214,15 @@
 
             calculator.atoms = conformer.ase_molecule
 
-        # from ase.constraints import FixBondLengths
-        # c = FixBondLengths(labels)
-        # conformer.ase_molecule.set_constraint(c)
-
-
+        from ase.constraints import FixBondLengths
+        c = FixBondLengths(labels)
+        conformer.ase_molecule.set_constraint(c)
         conformer.ase_molecule.set_calculator(calculator)
 
-        if type == 'species':
-            opt = BFGS(conformer.ase_molecule, logfile=None)
-            opt.run()
-            conformer.update_coords_from("ase")
-            energy = get_energy(conformer)
-        if type == 'ts':
-            energy = get_energy(conformer)
+        opt = BFGS(conformer.ase_molecule, logfile=None)
+        opt.run()
+        conformer.update_coords_from("ase")
+        energy = get_energy(conformer)
 
         return_dict[i] = (energy, conformer.ase_molecule.arrays,
                           conformer.ase_molecule.get_all_distances())
