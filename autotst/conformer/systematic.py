#!/usr/bin/python
# -*- coding: utf-8 -*-

##########################################################################
#
#   AutoTST - Automated Transition State Theory
#
#   Copyright (c) 2015-2018 Prof. Richard H. West (r.west@northeastern.edu)
#
#   Permission is hereby granted, free of charge, to any person obtaining a
#   copy of this software and associated documentation files (the 'Software'),
#   to deal in the Software without restriction, including without limitation
#   the rights to use, copy, modify, merge, publish, distribute, sublicense,
#   and/or sell copies of the Software, and to permit persons to whom the
#   Software is furnished to do so, subject to the following conditions:
#
#   The above copyright notice and this permission notice shall be included in
#   all copies or substantial portions of the Software.
#
#   THE SOFTWARE IS PROVIDED 'AS IS', WITHOUT WARRANTY OF ANY KIND, EXPRESS OR
#   IMPLIED, INCLUDING BUT NOT LIMITED TO THE WARRANTIES OF MERCHANTABILITY,
#   FITNESS FOR A PARTICULAR PURPOSE AND NONINFRINGEMENT. IN NO EVENT SHALL THE
#   AUTHORS OR COPYRIGHT HOLDERS BE LIABLE FOR ANY CLAIM, DAMAGES OR OTHER
#   LIABILITY, WHETHER IN AN ACTION OF CONTRACT, TORT OR OTHERWISE, ARISING
#   FROM, OUT OF OR IN CONNECTION WITH THE SOFTWARE OR THE USE OR OTHER
#   DEALINGS IN THE SOFTWARE.
#
##########################################################################
import itertools
import logging
import pandas as pd
import numpy as np
import os
import multiprocessing
from multiprocessing import Process, Manager
import time

import ase
from ase import Atoms
from ase import calculators
from ase.calculators.calculator import FileIOCalculator
from ase.optimize import BFGS
from ase import units
from ase.constraints import FixBondLengths

from rdkit.Chem import rdMolAlign
<<<<<<< HEAD

from rmgpy.exceptions import AtomTypeError
from rmgpy.molecule import Molecule
=======
>>>>>>> 6b4f6da9

import autotst
from autotst.species import Conformer
from autotst.reaction import TS
from autotst.conformer.utilities import get_energy, find_terminal_torsions

<<<<<<< HEAD
=======
from rmgpy.exceptions import AtomTypeError
from rmgpy.molecule import Molecule

>>>>>>> 6b4f6da9
def find_all_combos(
        conformer,
        delta=float(120),
        cistrans=True,
        chiral_centers=True):
    """
    A function to find all possible conformer combinations for a given conformer

    Params:
    - conformer (`Conformer`) an AutoTST `Conformer` object of interest
    - delta (int or float): a number between 0 and 180 or how many conformers to generate per dihedral
    - cistrans (bool): indication of if one wants to consider cistrans bonds
    - chiral_centers (bool): indication of if one wants to consider chiral centers bonds

    Returns:
    - all_combos (list): a list corresponding to the number of unique conformers created.
    """

    conformer.get_geometries()

    _, torsions = find_terminal_torsions(conformer)
    cistranss = conformer.cistrans
    chiral_centers = conformer.chiral_centers

    torsion_angles = np.arange(0, 360, delta)
    torsion_combos = list(itertools.product(
        torsion_angles, repeat=len(torsions)))

    if cistrans:
        cistrans_options = ["E", "Z"]
        cistrans_combos = list(itertools.product(
            cistrans_options, repeat=len(cistranss)))

    else:
        cistrans_combos = [()]

    if chiral_centers:
        chiral_options = ["R", "S"]
        chiral_combos = list(itertools.product(
            chiral_options, repeat=len(chiral_centers)))

    else:
        chiral_combos = [()]

    all_combos = list(
        itertools.product(
            torsion_combos,
            cistrans_combos,
            chiral_combos))
    return all_combos


def systematic_search(conformer,
                      delta=float(120),
                      energy_cutoff = 10.0, #kcal/mol
                      rmsd_cutoff = 0.5, #angstroms
                      cistrans = True,
                      chiral_centers = True,
                      multiplicity = False,
                      ):
    """
    Perfoms a systematic conformer analysis of a `Conformer` or a `TS` object

    Variables:
    - conformer (`Conformer` or `TS`): a `Conformer` or `TS` object of interest
    - delta (int or float): a number between 0 and 180 or how many conformers to generate per dihedral
    - cistrans (bool): indication of if one wants to consider cistrans bonds
    - chiral_centers (bool): indication of if one wants to consider chiral centers bonds

    Returns:
    - confs (list): a list of unique `Conformer` objects within 1 kcal/mol of the lowest energy conformer determined
    """
    
    rmsd_cutoff_options = {
        'loose' : 1.0,
        'default': 0.5,
        'tight': 0.1
    }

    energy_cutoff_options = {
        'high' : 50.0,
        'default' : 10.0,
        'low' : 5.0
    }

    if isinstance(rmsd_cutoff,str):
        rmsd_cutoff = rmsd_cutoff.lower()
        assert rmsd_cutoff in rmsd_cutoff_options.keys(), 'rmsd_cutoff options are loose, default, and tight'
        rmsd_cutoff = rmsd_cutoff_options[rmsd_cutoff]

    if isinstance(energy_cutoff,str):
        energy_cutoff = energy_cutoff.lower()
        assert energy_cutoff in energy_cutoff_options.keys(), 'energy_cutoff options are low, default, and high'
        energy_cutoff = energy_cutoff_options[energy_cutoff]
    
    if not isinstance(conformer, TS):
        reference_mol = conformer.rmg_molecule.copy(deep=True)
<<<<<<< HEAD
        reference_mol = reference_mol.toSingleBonds()
    manager = Manager()
    return_dict = manager.dict()

    def opt_conf(conformer, calculator, i, rmsd_cutoff):
=======
        reference_mol = reference_mol.to_single_bonds()
    manager = Manager()
    return_dict = manager.dict()
    pool = multiprocessing.Pool()

    def opt_conf(i, rmsd_cutoff):
>>>>>>> 6b4f6da9
        """
        A helper function to optimize the geometry of a conformer.
        Only for use within this parent function
        """
<<<<<<< HEAD
=======
        conformer = conformers[i]

        calculator = conformer.ase_molecule.get_calculator()
>>>>>>> 6b4f6da9

        labels = []
        for bond in conformer.get_bonds():
            labels.append(bond.atom_indices)
    
        if isinstance(conformer, TS):
            label = conformer.reaction_label
<<<<<<< HEAD
            ind1 = conformer.rmg_molecule.getLabeledAtom("*1").sortingLabel
            ind2 = conformer.rmg_molecule.getLabeledAtom("*3").sortingLabel
=======
            ind1 = conformer.rmg_molecule.get_labeled_atoms("*1")[0].sorting_label
            ind2 = conformer.rmg_molecule.get_labeled_atoms("*3")[0].sorting_label
>>>>>>> 6b4f6da9
            labels.append([ind1, ind2])
            type = 'ts'
        else:
            label = conformer.smiles
            type = 'species'

        if isinstance(calc, FileIOCalculator):
            if calculator.directory:
                directory = calculator.directory 
            else: 
                directory = 'conformer_logs'
            calculator.label = "{}_{}".format(conformer.smiles, i)
            calculator.directory = os.path.join(directory, label,'{}_{}'.format(conformer.smiles, i))
            if not os.path.exists(calculator.directory):
                try:
                    os.makedirs(calculator.directory)
                except OSError:
                    logging.info("An error occured when creating {}".format(calculator.directory))

            calculator.atoms = conformer.ase_molecule

        conformer.ase_molecule.set_calculator(calculator)
        opt = BFGS(conformer.ase_molecule, logfile=None)

        if type == 'species':
            if isinstance(i,int):
                c = FixBondLengths(labels)
                conformer.ase_molecule.set_constraint(c)
            try:
                opt.run(steps=1e6)
            except RuntimeError:
                logging.info("Optimization failed...we will use the unconverged geometry")
                pass
            if str(i) == 'ref':
                conformer.update_coords_from("ase")
                try:
                    rmg_mol = Molecule()
<<<<<<< HEAD
                    rmg_mol.fromXYZ(
                        conformer.ase_molecule.arrays["numbers"],
                        conformer.ase_molecule.arrays["positions"]
                    )
                    if not rmg_mol.isIsomorphic(reference_mol):
=======
                    rmg_mol.from_xyz(
                        conformer.ase_molecule.arrays["numbers"],
                        conformer.ase_molecule.arrays["positions"]
                    )
                    if not rmg_mol.is_isomorphic(reference_mol):
>>>>>>> 6b4f6da9
                        logging.info("{}_{} is not isomorphic with reference mol".format(conformer,str(i)))
                        return False
                except AtomTypeError:
                    logging.info("Could not create a RMG Molecule from optimized conformer coordinates...assuming not isomorphic")
                    return False
        
        if type == 'ts':
            c = FixBondLengths(labels)
            conformer.ase_molecule.set_constraint(c)
            try:
                opt.run(fmax=0.20, steps=1e6)
            except RuntimeError:
                logging.info("Optimization failed...we will use the unconverged geometry")
                pass

        conformer.update_coords_from("ase")  
        energy = get_energy(conformer)
        conformer.energy = energy
        if len(return_dict)>0:
            conformer_copy = conformer.copy()
<<<<<<< HEAD
            for index,conf in return_dict.items():
                conf_copy = conf.copy()
=======
            for index,post in return_dict.items():
                conf_copy = conformer.copy()
                conf_copy.ase_molecule.positions = post
                conf_copy.update_coords_from("ase")
>>>>>>> 6b4f6da9
                rmsd = rdMolAlign.GetBestRMS(conformer_copy.rdkit_molecule,conf_copy.rdkit_molecule)
                if rmsd <= rmsd_cutoff:
                    return True
        if str(i) != 'ref':
<<<<<<< HEAD
            return_dict[i] = conformer
        return True

    if not isinstance(conformer,TS):
        calc = conformer.ase_molecule.get_calculator()
        reference_conformer = conformer.copy()
        if opt_conf(reference_conformer, calc, 'ref', rmsd_cutoff):
            conformer = reference_conformer
=======
            return_dict[i] = conformer.ase_molecule.get_positions()
        return True

    #if not isinstance(conformer,TS):
    #    calc = conformer.ase_molecule.get_calculator()
    #    reference_conformer = conformer.copy()
    #    if opt_conf(reference_conformer, calc, 'ref', rmsd_cutoff):
    #        conformer = reference_conformer
>>>>>>> 6b4f6da9

    combos = find_all_combos(
        conformer,
        delta=delta,
        cistrans=cistrans,
        chiral_centers=chiral_centers)

    if len(combos) == 0:
        logging.info(
            "This species has no torsions, cistrans bonds, or chiral centers")
        logging.info("Returning origional conformer")
        return [conformer]

    _, torsions = find_terminal_torsions(conformer)

    calc = conformer.ase_molecule.get_calculator()
    if isinstance(calc, FileIOCalculator):
        logging.info("The calculator generates input and output files.")

    results = []
    global conformers
    conformers = {}
    combinations = {}
    logging.info("There are {} possible conformers to investigate...".format(len(combos)))
    for index, combo in enumerate(combos):

        combinations[index] = combo

        torsions, cistrans, chiral_centers = combo
        copy_conf = conformer.copy()

        for i, torsion in enumerate(torsions):

            tor = copy_conf.torsions[i]
            i, j, k, l = tor.atom_indices
            mask = tor.mask

            copy_conf.ase_molecule.set_dihedral(
                a1=i,
                a2=j,
                a3=k,
                a4=l,
                angle=torsion,
                mask=mask
            )
            copy_conf.update_coords()

        for i, e_z in enumerate(cistrans):
            ct = copy_conf.cistrans[i]
            copy_conf.set_cistrans(ct.index, e_z)

        for i, s_r in enumerate(chiral_centers):
<<<<<<< HEAD
            center = conformer.chiral_centers[i]
            conformer.set_chirality(center.index, s_r)

        conformer.update_coords_from("ase")
  
        conformers[index] = conformer.copy()
=======
            center = copy_conf.chiral_centers[i]
            copy_conf.set_chirality(center.index, s_r)

        copy_conf.update_coords_from("ase")
        copy_conf.ase_molecule.set_calculator(calc)
  
        conformers[index] = copy_conf
>>>>>>> 6b4f6da9


    processes = []
    for i, conf in list(conformers.items()):
<<<<<<< HEAD
        p = Process(target=opt_conf, args=(conf, calc, i, rmsd_cutoff))
=======
        p = Process(target=opt_conf, args=(i, rmsd_cutoff))
>>>>>>> 6b4f6da9
        processes.append(p)

    active_processes = []
    for process in processes:
        if len(active_processes) < multiprocessing.cpu_count():
            process.start()
            active_processes.append(process)
            continue

        else:
            one_done = False
            while not one_done:
                for i, p in enumerate(active_processes):
                    if not p.is_alive():
                        one_done = True
                        break

            process.start()
            active_processes[i] = process
    complete = np.zeros_like(active_processes, dtype=bool)
    while not np.all(complete):
        for i, p in enumerate(active_processes):
            if not p.is_alive():
                complete[i] = True

    energies = []
<<<<<<< HEAD
    for conf in list(return_dict.values()):
        energies.append((conf,conf.energy))
=======
    for positions in list(return_dict.values()):
        conf = conformer.copy()
        conf.ase_molecule.positions = positions
        conf.ase_molecule.set_calculator(calc)
        energy = conf.ase_molecule.get_potential_energy()
        conf.update_coords_from("ase")
        energies.append((conf,energy))
>>>>>>> 6b4f6da9

    df = pd.DataFrame(energies,columns=["conformer","energy"])
    df = df[df.energy < df.energy.min() + (energy_cutoff * units.kcal / units.mol /
            units.eV)].sort_values("energy").reset_index(drop=True)

    redundant = []
    conformer_copies = [conf.copy() for conf in df.conformer]
    for i,j in itertools.combinations(range(len(df.conformer)),2):
        copy_1 = conformer_copies[i].rdkit_molecule
        copy_2 = conformer_copies[j].rdkit_molecule
        rmsd = rdMolAlign.GetBestRMS(copy_1,copy_2)
        if rmsd <= rmsd_cutoff:
            redundant.append(j)

    redundant = list(set(redundant))
    df.drop(df.index[redundant], inplace=True)

    if multiplicity and conformer.rmg_molecule.multiplicity > 2:
<<<<<<< HEAD
        rads = conformer.rmg_molecule.getRadicalCount()
=======
        rads = conformer.rmg_molecule.get_radical_count()
>>>>>>> 6b4f6da9
        if rads % 2 == 0:
            multiplicities = range(1,rads+2,2)
        else:
            multiplicities = range(2,rads+2,2)
    else:
        multiplicities = [conformer.rmg_molecule.multiplicity]

    confs = []
    i = 0
    for conf in df.conformer:
        if multiplicity:
            for mult in multiplicities:
                conf_copy = conf.copy()
                conf_copy.index = i
                conf_copy.rmg_molecule.multiplicity = mult
                confs.append(conf_copy)
                i += 1
        else:
            conf.index = i
            confs.append(conf)
            i += 1

    logging.info("We have identified {} unique, low-energy conformers for {}".format(
        len(confs), conformer))
    
    return confs<|MERGE_RESOLUTION|>--- conflicted
+++ resolved
@@ -44,24 +44,15 @@
 from ase.constraints import FixBondLengths
 
 from rdkit.Chem import rdMolAlign
-<<<<<<< HEAD
-
-from rmgpy.exceptions import AtomTypeError
-from rmgpy.molecule import Molecule
-=======
->>>>>>> 6b4f6da9
 
 import autotst
 from autotst.species import Conformer
 from autotst.reaction import TS
 from autotst.conformer.utilities import get_energy, find_terminal_torsions
 
-<<<<<<< HEAD
-=======
 from rmgpy.exceptions import AtomTypeError
 from rmgpy.molecule import Molecule
 
->>>>>>> 6b4f6da9
 def find_all_combos(
         conformer,
         delta=float(120),
@@ -159,30 +150,19 @@
     
     if not isinstance(conformer, TS):
         reference_mol = conformer.rmg_molecule.copy(deep=True)
-<<<<<<< HEAD
-        reference_mol = reference_mol.toSingleBonds()
-    manager = Manager()
-    return_dict = manager.dict()
-
-    def opt_conf(conformer, calculator, i, rmsd_cutoff):
-=======
         reference_mol = reference_mol.to_single_bonds()
     manager = Manager()
     return_dict = manager.dict()
     pool = multiprocessing.Pool()
 
     def opt_conf(i, rmsd_cutoff):
->>>>>>> 6b4f6da9
         """
         A helper function to optimize the geometry of a conformer.
         Only for use within this parent function
         """
-<<<<<<< HEAD
-=======
         conformer = conformers[i]
 
         calculator = conformer.ase_molecule.get_calculator()
->>>>>>> 6b4f6da9
 
         labels = []
         for bond in conformer.get_bonds():
@@ -190,13 +170,8 @@
     
         if isinstance(conformer, TS):
             label = conformer.reaction_label
-<<<<<<< HEAD
-            ind1 = conformer.rmg_molecule.getLabeledAtom("*1").sortingLabel
-            ind2 = conformer.rmg_molecule.getLabeledAtom("*3").sortingLabel
-=======
             ind1 = conformer.rmg_molecule.get_labeled_atoms("*1")[0].sorting_label
             ind2 = conformer.rmg_molecule.get_labeled_atoms("*3")[0].sorting_label
->>>>>>> 6b4f6da9
             labels.append([ind1, ind2])
             type = 'ts'
         else:
@@ -234,19 +209,11 @@
                 conformer.update_coords_from("ase")
                 try:
                     rmg_mol = Molecule()
-<<<<<<< HEAD
-                    rmg_mol.fromXYZ(
-                        conformer.ase_molecule.arrays["numbers"],
-                        conformer.ase_molecule.arrays["positions"]
-                    )
-                    if not rmg_mol.isIsomorphic(reference_mol):
-=======
                     rmg_mol.from_xyz(
                         conformer.ase_molecule.arrays["numbers"],
                         conformer.ase_molecule.arrays["positions"]
                     )
                     if not rmg_mol.is_isomorphic(reference_mol):
->>>>>>> 6b4f6da9
                         logging.info("{}_{} is not isomorphic with reference mol".format(conformer,str(i)))
                         return False
                 except AtomTypeError:
@@ -267,29 +234,14 @@
         conformer.energy = energy
         if len(return_dict)>0:
             conformer_copy = conformer.copy()
-<<<<<<< HEAD
-            for index,conf in return_dict.items():
-                conf_copy = conf.copy()
-=======
             for index,post in return_dict.items():
                 conf_copy = conformer.copy()
                 conf_copy.ase_molecule.positions = post
                 conf_copy.update_coords_from("ase")
->>>>>>> 6b4f6da9
                 rmsd = rdMolAlign.GetBestRMS(conformer_copy.rdkit_molecule,conf_copy.rdkit_molecule)
                 if rmsd <= rmsd_cutoff:
                     return True
         if str(i) != 'ref':
-<<<<<<< HEAD
-            return_dict[i] = conformer
-        return True
-
-    if not isinstance(conformer,TS):
-        calc = conformer.ase_molecule.get_calculator()
-        reference_conformer = conformer.copy()
-        if opt_conf(reference_conformer, calc, 'ref', rmsd_cutoff):
-            conformer = reference_conformer
-=======
             return_dict[i] = conformer.ase_molecule.get_positions()
         return True
 
@@ -298,7 +250,6 @@
     #    reference_conformer = conformer.copy()
     #    if opt_conf(reference_conformer, calc, 'ref', rmsd_cutoff):
     #        conformer = reference_conformer
->>>>>>> 6b4f6da9
 
     combos = find_all_combos(
         conformer,
@@ -351,14 +302,6 @@
             copy_conf.set_cistrans(ct.index, e_z)
 
         for i, s_r in enumerate(chiral_centers):
-<<<<<<< HEAD
-            center = conformer.chiral_centers[i]
-            conformer.set_chirality(center.index, s_r)
-
-        conformer.update_coords_from("ase")
-  
-        conformers[index] = conformer.copy()
-=======
             center = copy_conf.chiral_centers[i]
             copy_conf.set_chirality(center.index, s_r)
 
@@ -366,16 +309,11 @@
         copy_conf.ase_molecule.set_calculator(calc)
   
         conformers[index] = copy_conf
->>>>>>> 6b4f6da9
 
 
     processes = []
     for i, conf in list(conformers.items()):
-<<<<<<< HEAD
-        p = Process(target=opt_conf, args=(conf, calc, i, rmsd_cutoff))
-=======
         p = Process(target=opt_conf, args=(i, rmsd_cutoff))
->>>>>>> 6b4f6da9
         processes.append(p)
 
     active_processes = []
@@ -402,10 +340,6 @@
                 complete[i] = True
 
     energies = []
-<<<<<<< HEAD
-    for conf in list(return_dict.values()):
-        energies.append((conf,conf.energy))
-=======
     for positions in list(return_dict.values()):
         conf = conformer.copy()
         conf.ase_molecule.positions = positions
@@ -413,7 +347,6 @@
         energy = conf.ase_molecule.get_potential_energy()
         conf.update_coords_from("ase")
         energies.append((conf,energy))
->>>>>>> 6b4f6da9
 
     df = pd.DataFrame(energies,columns=["conformer","energy"])
     df = df[df.energy < df.energy.min() + (energy_cutoff * units.kcal / units.mol /
@@ -432,11 +365,7 @@
     df.drop(df.index[redundant], inplace=True)
 
     if multiplicity and conformer.rmg_molecule.multiplicity > 2:
-<<<<<<< HEAD
-        rads = conformer.rmg_molecule.getRadicalCount()
-=======
         rads = conformer.rmg_molecule.get_radical_count()
->>>>>>> 6b4f6da9
         if rads % 2 == 0:
             multiplicities = range(1,rads+2,2)
         else:
